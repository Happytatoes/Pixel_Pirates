--- conflicted
+++ resolved
@@ -219,13 +219,8 @@
   advice = uniqueList(advice).slice(0, 3);
 
   const baseRaw = headline || (isAnalyzing ? '' : currentText);
-<<<<<<< HEAD
-  const base = sanitizeLine(shorten(baseRaw, 140));
-  const bullets = advice.length ? advice.map(b => `${b}`).join('\n') : '';
-=======
   const base = sanitizeLine(shorten(baseRaw, 200));
   const bullets = advice.length ? advice.map(b => `• ${b}`).join('\n') : '';
->>>>>>> 7f665b30
   const message = bullets ? (base ? `${base}\n${bullets}` : bullets) : (base || '');
 
   return {
