--- conflicted
+++ resolved
@@ -1,42 +1,6 @@
 // script.js
 import { analyzeFinancialData } from './gemini-service.js';
 
-<<<<<<< HEAD
-/* ------------------------------- Debug helper ------------------------------- */
-// Simple local test that uses the *exported* analyzeFinancialData and logs the result.
-window.debugGemini = async function () {
-  const testData = {
-    income: '5000',
-    spending: '3000',
-    savings: '10000',
-    debt: '2000',
-    monthlyInvestments: '500',
-    investmentBalance: '15000'
-  };
-  try {
-    console.log('=== analyzeFinancialData(test) ===');
-    const out = await analyzeFinancialData(testData);
-    console.log(out);
-  } catch (err) {
-    console.error('Debug failed:', err);
-  }
-};
-
-window.switchPage = function(pageId) {
-  const pages = document.querySelectorAll('.page');
-  pages.forEach(page => page.classList.remove('active'));
-
-  const targetPage = document.getElementById(pageId);
-  if (targetPage) targetPage.classList.add('active');
-
-  const navBtns = document.querySelectorAll('.nav-btn');
-  navBtns.forEach(btn => {
-    btn.classList.remove('active');
-    if (btn.getAttribute('onclick').includes(pageId)) {
-      btn.classList.add('active');
-    }
-  });
-=======
 
 /* ----------------------------- Navigation ----------------------------- */
 window.switchPage = function(pageId) {
@@ -61,7 +25,6 @@
    if (pageId === 'financeView') {
        updateBalanceDisplay();
    }
->>>>>>> 0270d072
 };
 
 
@@ -108,7 +71,6 @@
 
 
 function loadPetState() {
-<<<<<<< HEAD
   const saved = localStorage.getItem('pennyState');
   if (saved) {
     const state = JSON.parse(saved);
@@ -194,28 +156,6 @@
     });
   } catch {}
 })();
-=======
-   const saved = localStorage.getItem('pennyState');
-   if (saved) {
-       const state = JSON.parse(saved);
-       updatePetDisplay(state);
-   }
-}
-
-
-/* ---------------------------- Pet States ---------------------------- */
-const PET_STATES = {
-   FLATLINED: { emoji: '💀', className: 'flatlined', name: 'FLATLINED', animation: 'pulse' },
-   CRITICAL: { emoji: '🤢', className: 'critical', name: 'CRITICAL', animation: 'bounce' },
-   STRUGGLING: { emoji: '😰', className: 'struggling', name: 'STRUGGLING', animation: 'pulse' },
-   SURVIVING: { emoji: '😐', className: 'surviving', name: 'SURVIVING', animation: '' },
-   HEALTHY: { emoji: '😊', className: 'healthy', name: 'HEALTHY', animation: '' },
-   THRIVING: { emoji: '✨', className: 'thriving', name: 'THRIVING', animation: 'bounce' },
-   LEGENDARY: { emoji: '🔥', className: 'legendary', name: 'LEGENDARY', animation: 'pulse' },
-   EGG: { emoji: '🥚', className: 'egg', name: 'EGG', animation: 'bounce' }
-};
-
->>>>>>> 0270d072
 
 function toAllowedState(s) {
    const up = String(s || '').toUpperCase();
@@ -232,7 +172,6 @@
 
 /* -------------------------- Update Pet Display -------------------------- */
 function updatePetDisplay(analysis) {
-<<<<<<< HEAD
   const petArea     = document.getElementById('petArea');
   const pet         = document.getElementById('pet');
   const stateName   = document.getElementById('stateName');
@@ -350,7 +289,6 @@
 document.addEventListener('DOMContentLoaded', () => { loadPetState(); });
 
 // Enter to submit
-=======
    const petArea = document.getElementById('petArea');
    const pet = document.getElementById('pet');
    const stateName = document.getElementById('stateName');
@@ -581,7 +519,6 @@
 
 
 // Enter key support
->>>>>>> 0270d072
 document.querySelectorAll('input').forEach(input => {
    input.addEventListener('keypress', (e) => {
        if (e.key === 'Enter') {
