*,
input,
button,
select,
textarea {
    font-family: 'Press Start 2P', monospace;
}

* {
    margin: 0;
    padding: 0;
    box-sizing: border-box;
}

body {
    /*font-family: -apple-system, BlinkMacSystemFont, 'Segoe UI', Roboto, Oxygen, Ubuntu, Cantarell, sans-serif;*/
    font-family: 'Press Start 2P';
    background: linear-gradient(to bottom right, #d4f1f4, #c1e1dc, #fef6e4);
    min-height: 100vh;
    display: flex;
    align-items: center;
    justify-content: center;
    padding: 20px;
}

.container {
    width: 100%;
    max-width: 448px;
    height: 90vh;
    max-height: 800px;
}

.card {
    background: #fffafc;
    border-radius: 24px;
    box-shadow: 0 15px 30px -10px rgba(0, 0, 0, 0.1);
    overflow: hidden;
    height: 100%;
    display: flex;
    flex-direction: column;
    position: relative;
}

/* Page System */
.page {
    display: none;
    flex: 1;
    overflow-y: auto;
    flex-direction: column;
}

.page.active {
    display: flex;
    animation: fadeIn 0.3s ease-in;
}

@keyframes fadeIn {
    from { opacity: 0; transform: translateX(20px); }
    to { opacity: 1; transform: translateX(0); }
}

/* Header */
.header {
    background: #f2d575;
    padding: 16px;
    display: flex;
    justify-content: space-between;
    align-items: center;
    color: #3d3d3d;
}

.header-left {
    display: flex;
    align-items: center;
    gap: 8px;
}

.header h1 {
    font-size: 24px;
    font-weight: bold;
}

/* Pet Area */
.pet-area {
    position: relative;
    padding: 32px;
    min-height: 300px;
    display: flex;
    flex-direction: column;
    align-items: center;
    justify-content: center;
    transition: background 0.5s ease;
    flex: 1;
}

.pet-area.egg { background: linear-gradient(to bottom right, #fef9f0, #d3f9d8); }
.pet-area.flatlined { background: linear-gradient(to bottom right, #ffe5e5, #ffd6d6); }
.pet-area.critical { background: linear-gradient(to bottom right, #fcd5ce, #f9c5c5); }
.pet-area.struggling { background: linear-gradient(to bottom right, #ffe7b3, #fff0b3); }
.pet-area.surviving { background: linear-gradient(to bottom right, #d0f4de, #a9f0c1); }
.pet-area.healthy { background: linear-gradient(to bottom right, #c7f0f0, #a0e6e6); }
.pet-area.thriving { background: linear-gradient(to bottom right, #fddde6, #fbbde0); }
.pet-area.legendary { background: linear-gradient(to bottom right, #fff1b8, #ffe38f, #ffdc6f); }



/* Pet */
.pet {
    font-size: 96px;
    margin-top: 64px;
    transition: all 0.5s ease;
}

.pet.bounce {
    animation: bounce 1s infinite;
}

.pet.pulse {
    animation: pulse 2s infinite;
}

@keyframes bounce {
    0%, 100% { transform: translateY(0); }
    50% { transform: translateY(-20px); }
}

@keyframes pulse {
    0%, 100% { opacity: 1; }
    50% { opacity: 0.5; }
}

/* State Name */
.state-name {
    margin-top: 16px;
    color: #3d3d3d;
    font-weight: bold;
    font-size: 20px;
    letter-spacing: 0.1em;
    text-shadow: 0 2px 4px rgba(255, 255, 255, 0.5);
}

/* Stats */
.stats {
    margin-top: 24px;
    width: 100%;
    display: flex;
    flex-direction: column;
    gap: 12px;
}

/* Changed Stat Bar Style */
.stat-bar {
    background: #fff8e0;       /* Solid pastel yellow (matches speech bubble) */
    border: 2px solid #000;    /* Black pixel border */
    border-radius: 0;          /* Sharp corners */
    padding: 12px;
    box-shadow: 4px 4px 0px rgba(0, 0, 0, 0.15); /* Pixel-style drop shadow */
}

.stat-header {
    display: flex;
    justify-content: space-between;
    margin-bottom: 4px;
}

/* Changed Stat Text Style */
.stat-label,
.stat-value {
    color: #000;               /* Pure black for pixel aesthetic */
    font-size: 10px;           /* Smaller pixel font size */
    font-weight: 600;
    text-shadow: 1px 1px 0px rgba(255, 255, 255, 0.5); /* Slight pixel highlight */
}

/*Changed Progress Bar Style*/
.progress-bar {
    width: 100%;
    height: 12px;              /* Made taller for pixel aesthetic */
    background: #e0e0e0;       /* Solid gray background instead of transparent */
    border: 2px solid #000;    /* Solid black pixel border */
    border-radius: 0;          /* Sharp corners, no rounded edges */
    overflow: hidden;
    box-shadow: inset 2px 2px 0px rgba(0,0,0,0.2); /* Inner shadow for depth */
}

/* Changed Progress Fill Style */
.progress-fill {
    height: 100%;
    transition: width 1s ease;
    border-radius: 0;          /* Sharp corners, no rounded edges */
    position: relative;
}

/* Specific Fill Colors for Each Stat */
.health-fill {
    border-right: 2px solid rgba(0, 0, 0, 0.3); /* Darker edge for all colors */
    transition: background-color 1s ease; /* Smooth color transitions */
    
    /* Pixel-style striped pattern overlay */
    background-image: 
        repeating-linear-gradient(
            90deg,
            transparent,
            transparent 4px,
            rgba(255, 255, 255, 0.1) 4px,
            rgba(255, 255, 255, 0.1) 8px
        );
}

/* Health color states - 8-bit retro colors */
.health-fill[data-health="critical"] {
    background-color: #e74c3c; /* Bright red - 0-20% */
}

.health-fill[data-health="low"] {
    background-color: #ff6b4a; /* Orange-red - 21-40% */
}

.health-fill[data-health="medium"] {
    background-color: #f39c12; /* Orange - 41-60% */
}

.health-fill[data-health="good"] {
    background-color: #f1c40f; /* Yellow - 61-80% */
}

.health-fill[data-health="excellent"] {
    background-color: #65d52d; /* Bright green - 81-100% */
}

/* Quick Stats */
.quick-stats {
    padding: 16px 24px;
    background: #f9f9f9;
    border-top: 1px solid #e0e0e0;
}

.stat-item {
    display: flex;
    justify-content: space-between;
    font-size: 12px;
    color: #666;
}

/* Form Area */
.form-area {
    padding: 24px;
    flex: 1;
    overflow-y: auto;
}

.form-title {
    font-size: 18px;
    font-weight: bold;
    color: #3d3d3d;
    margin-bottom: 16px;
    display: flex;
    align-items: center;
    gap: 8px;
}

.input-group {
    margin-bottom: 12px;
}

.input-group label {
    display: block;
    font-size: 12px;
    font-weight: 600;
    color: #3d3d3d;
    margin-bottom: 4px;
}

.input-group input {
    width: 100%;
    padding: 8px;
    border: 2px solid #000; /* solid black pixel outline */
    border-radius: 0;       /* sharp corners */
    font-size: 12px;        /* smaller pixel-style text */
    background: #fffef0;    /* light pastel background */
    color: #000;
    box-shadow: none;
}
.input-group input:focus {
    outline: 2px solid #ff6ec7; /* pink pixel-style focus */
}
.input-group input::placeholder {
    color: #000;
    opacity: 1; /* force visible */
}

.submit-btn {
    font-family: 'Press Start 2P', monospace;
    background: #65d52d;
    color: #000;
    border: 2px solid #000;
    border-radius: 0;
    padding: 12px;
    text-transform: uppercase;
    cursor: pointer;
   
    display: block;
    width: 220px;
    margin: 16px auto 0;

}

.submit-btn:hover {
    background: #afdd99;
}

.submit-btn:disabled {
    background: #f0f0f0;
    cursor: not-allowed;
    transform: none;
}

/* Bottom Navigation - INTEGRATED */
.bottom-nav {
    display: flex;
    justify-content: space-around;
    background: #fffaf0;
    border-top: 2px solid #e0e0e0;
    padding: 8px 0;
    flex-shrink: 0;
}

.nav-btn {
    flex: 1;
    border: none;
    background: transparent;
    display: flex;
    flex-direction: column;
    align-items: center;
    gap: 4px;
    padding: 8px;
    cursor: pointer;
    transition: all 0.2s;
    color: #666;
}

.nav-btn:hover {
    background: rgba(168, 230, 207, 0.1);
}

.nav-btn.active {
    color: #1e5dee;
}

.nav-icon {
    font-size: 24px;
}

.nav-label {
    font-size: 11px;
    font-weight: 600;
}

/* Responsive */
@media (max-width: 480px) {
    .container {
        height: 100vh;
        padding: 0;
    }
    
    .card {
        border-radius: 0;
    }
    
    .pet {
        font-size: 72px;
    }
    
    .state-name {
        font-size: 16px;
    }
}

/* Speech Bubble */

.speech-bubble p {
    font-size: 14px;
    color: #3d3d3d;
    line-height: 1.5;
}

.speech-bubble {
    position: absolute;
    top: 16px;
    left: 16px;
    right: 16px;
    background: #fff8e0;  /* pastel pixel-y background */
    border: 2px solid #000; /* solid black outline */
    border-radius: 0;      /* blocky corners */
    padding: 16px;
    font-size: 10px;       /* pixel style font size */
    line-height: 1.4;
    color: #000;
}

.bubble-tail {
    width: 16px;
    height: 16px;
    background: #fff8e0;
    border: 2px solid #000;
    transform: rotate(45deg);
    position: absolute;
    bottom: -8px;
    left: 32px;
}

/* in style.css */
#petArea { position: relative; }

<<<<<<< HEAD
/* Center the pet and render .webp crisply in your pixel UI */
.pet {
  display: flex;
  align-items: center;
  justify-content: center;
  min-height: 96px; /* keeps layout stable while image loads */
}

.pet img.pet-img {
  width: 96px;
  height: 96px;
  image-rendering: pixelated;
  image-rendering: crisp-edges;
=======


/* Balance Display */
.balance-display {
   text-align: center;
   padding: 24px;
   background: linear-gradient(135deg, #fff1b8, #ffe38f);
   border-radius: 12px;
   margin-bottom: 24px;
   border: 3px solid #000;
}


.balance-display h2 {
   font-size: 14px;
   margin-bottom: 12px;
   color: #3d3d3d;
}


.balance-amount {
   font-size: 32px;
   font-weight: bold;
   color: #000;
   text-shadow: 2px 2px 0 rgba(255, 255, 255, 0.5);
}


/* Divider */
.divider {
   border: none;
   border-top: 2px dashed #000;
   margin: 24px 0;
}


/* Section Titles */
.section-title {
   font-size: 14px;
   margin-bottom: 12px;
   color: #3d3d3d;
   text-transform: uppercase;
}


/* Action Group (Deposit/Withdraw) */
.action-group {
   display: flex;
   gap: 8px;
   margin-bottom: 20px;
}


.action-input {
   flex: 1;
   padding: 10px;
   border: 2px solid #000;
   border-radius: 0;
   font-size: 12px;
   background: #fffef0;
   color: #000;
}


.action-input:focus {
   outline: 2px solid #ff6ec7;
}


.action-btn {
   font-family: 'Press Start 2P', monospace;
   padding: 12px 20px;
   border: 2px solid #000;
   border-radius: 0;
   cursor: pointer;
   font-size: 12px;
   transition: all 0.2s;
}


.deposit-btn {
   background: #65d52d;
   color: #000;
}


.deposit-btn:hover {
   background: #afdd99;
}


.withdraw-btn {
   background: #ff6b6b;
   color: #fff;
}


.withdraw-btn:hover {
   background: #ff9999;
}


.action-btn:disabled {
   background: #ccc;
   cursor: not-allowed;
>>>>>>> 0270d072
}<|MERGE_RESOLUTION|>--- conflicted
+++ resolved
@@ -412,7 +412,6 @@
 /* in style.css */
 #petArea { position: relative; }
 
-<<<<<<< HEAD
 /* Center the pet and render .webp crisply in your pixel UI */
 .pet {
   display: flex;
@@ -426,7 +425,6 @@
   height: 96px;
   image-rendering: pixelated;
   image-rendering: crisp-edges;
-=======
 
 
 /* Balance Display */
@@ -532,5 +530,4 @@
 .action-btn:disabled {
    background: #ccc;
    cursor: not-allowed;
->>>>>>> 0270d072
 }