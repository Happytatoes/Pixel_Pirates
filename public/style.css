--- conflicted
+++ resolved
@@ -102,21 +102,6 @@
 .pet-area.thriving { background: linear-gradient(to bottom right, #fddde6, #fbbde0); }
 .pet-area.legendary { background: linear-gradient(to bottom right, #fff1b8, #ffe38f, #ffdc6f); }
 
-<<<<<<< HEAD
-/* Speech Bubble */
-.speech-bubble {
-    white-space: pre-line;
-    position: absolute;
-    top: 16px;
-    left: 16px;
-    right: 16px;
-    background: #ffffffcc; /* semi-transparent white for softness */
-    border-radius: 16px;
-    padding: 16px;
-    box-shadow: 0 8px 12px -4px rgba(0, 0, 0, 0.08);
-}
-=======
->>>>>>> 60d3aa03
 
 
 /* Pet */
